--- conflicted
+++ resolved
@@ -16,14 +16,9 @@
 use cosmic::iced_core::text::LineHeight;
 use cosmic::iced_widget::{rule, scrollable};
 use cosmic::prelude::*;
-<<<<<<< HEAD
-use cosmic::widget::{self, Space, container, menu, nav_bar, settings};
 use cosmic::{cosmic_theme, theme};
 use hrsw::Stopwatch;
-=======
-use cosmic::theme;
 use cosmic::widget::{self, Space, about, about::About, container, menu, nav_bar, settings};
->>>>>>> 3a4a25cf
 use std::collections::HashMap;
 use std::time::Duration;
 use tracing;
@@ -40,12 +35,8 @@
     current_scramble: Scramble,
     timer: Timer,
     record: Record,
-<<<<<<< HEAD
-
     stopwatch: Stopwatch,
-=======
     about_page: About,
->>>>>>> 3a4a25cf
 }
 
 #[derive(Debug, Clone)]
@@ -97,12 +88,8 @@
             timer: Timer::default(),
             space_pressed: false,
             record: Record::default(),
-<<<<<<< HEAD
-
             stopwatch: Stopwatch::new(),
-=======
             about_page: build_about(),
->>>>>>> 3a4a25cf
         };
 
         let command = app.update_title();
