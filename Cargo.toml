[package]
name = "tesseract"
version = "0.1.0"
edition = "2024"
license = "GPL-3.0"
description = "A speed cubing timer for the COSMIC™ desktop."
repository = "https://github.com/cappsyco/tesseract"
authors = ["Jonathan Capps", "Jonathan Capps <cappsy@gmail.com>"]

[build-dependencies]
vergen = { version = "8", features = ["git", "gitcl"] }

[dependencies]
futures-util = "0.3.31"
i18n-embed-fl = "0.9.2"
open = "5.3.0"
rand = "0.9.1"
rust-embed = "8.5.0"
strum = { version = "0.21", features = ["derive"] }
tokio = { version = "1.41.0", features = ["full"] }
<<<<<<< HEAD
hrsw = "0.1.2"
=======
tracing = { version = "0.1.37", features = ["log"] }
>>>>>>> 3a4a25cf

[dependencies.i18n-embed]
version = "0.15"
features = ["fluent-system", "desktop-requester"]

[dependencies.libcosmic]
git = "https://github.com/pop-os/libcosmic.git"
# See https://github.com/pop-os/libcosmic/blob/master/Cargo.toml for available features.
features = [
    "a11y",
    "about",
    "dbus-config",
    "multi-window",
    "single-instance",
    "tokio",
    "winit",
    "wayland",
    "wgpu",
]

# Uncomment to test a locally-cloned libcosmic
# [patch.'https://github.com/pop-os/libcosmic']
# libcosmic = { path = "../libcosmic" }
# cosmic-config = { path = "../libcosmic/cosmic-config" }
# cosmic-theme = { path = "../libcosmic/cosmic-theme" }<|MERGE_RESOLUTION|>--- conflicted
+++ resolved
@@ -18,11 +18,8 @@
 rust-embed = "8.5.0"
 strum = { version = "0.21", features = ["derive"] }
 tokio = { version = "1.41.0", features = ["full"] }
-<<<<<<< HEAD
 hrsw = "0.1.2"
-=======
 tracing = { version = "0.1.37", features = ["log"] }
->>>>>>> 3a4a25cf
 
 [dependencies.i18n-embed]
 version = "0.15"
